{
  "name": "suitescript-utils",
<<<<<<< HEAD
  "version": "1.0.37",
=======
  "version": "1.0.38",
>>>>>>> 3c2e5ce8
  "scripts": {
    "build": "npx tsc",
    "test": "npx tsc && jest",
    "validate": "npx tsc && suitecloud project:validate",
    "deploy": "npx tsc && suitecloud project:deploy"
  },
  "devDependencies": {
    "@hitc/netsuite-types": "^2023.1.9",
    "@oracle/suitecloud-unit-testing": "^1.5.0",
    "@types/jest": "29.5.11",
    "jest": "29.7.0",
    "prettier": "^3.2.5",
    "typescript": "^5.0.4"
  }
}<|MERGE_RESOLUTION|>--- conflicted
+++ resolved
@@ -1,10 +1,6 @@
 {
   "name": "suitescript-utils",
-<<<<<<< HEAD
-  "version": "1.0.37",
-=======
   "version": "1.0.38",
->>>>>>> 3c2e5ce8
   "scripts": {
     "build": "npx tsc",
     "test": "npx tsc && jest",
